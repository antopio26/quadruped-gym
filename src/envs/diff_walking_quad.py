import numpy as np
from mujoco import mj_name2id, mjtObj

from .quadruped import QuadrupedEnv
from .control_inputs import VelocityHeadingControls
from .math_utils import exp_dist, OnlineFrequencyAmplitudeEstimation


class WalkingQuadrupedEnv(QuadrupedEnv):

    def __init__(self, settling_time = 0, random_controls=False, random_init=False, reset_options=None, **kwargs):
        super(WalkingQuadrupedEnv, self).__init__(**kwargs)

        self.random_controls = random_controls
        self.random_init = random_init

        self.reset_options = reset_options

        self._get_sensor_idx = lambda name: self.model.sensor_adr[mj_name2id(self.model, mjtObj.mjOBJ_SENSOR, name)]
        self._get_vec3_sensor = lambda idx: self.data.sensordata[idx: idx + 3]

        # Get sensor indices
        self._body_accel_idx = self._get_sensor_idx("body_accel")
        self._body_gyro_idx = self._get_sensor_idx("body_gyro")
        self._body_pos_idx = self._get_sensor_idx("body_pos")
        self._body_linvel_idx = self._get_sensor_idx("body_linvel")
        self._body_xaxis_idx = self._get_sensor_idx("body_xaxis")
        self._body_zaxis_idx = self._get_sensor_idx("body_zaxis")
        self._body_vel_idx = self._get_sensor_idx("body_vel")

        # Initialize control inputs
        self.control_inputs = VelocityHeadingControls()
        self.ideal_position = np.array([0.0, 0.0, 0.0], dtype=np.float32) # TODO: Generalize

        # Joint centers
        hip_center = 0.0
        knee_center = 0.0
        ankle_center = - 0.5
        self.joint_centers = np.array([hip_center, knee_center, ankle_center] * 4, dtype=np.float32)

        # Settling time
        self.settling_time = settling_time

        # Initialize previous control inputs
        self.previous_ctrl = self.joint_centers.copy()

        # Initialize previous rewards to derive
        self.previous_rewards_to_derive = None     

        # Initialize frequency and amplitude estimator for actuation
        self.frequency_amplitude_estimator = OnlineFrequencyAmplitudeEstimation(
            n_channels = 12,
            dt = self.model.opt.timestep * self.frame_skip,
            min_freq = 1 # Hz
        )

        self.ctrl_f_est = np.zeros(12, dtype=np.float32)
        self.ctrl_a_est = np.zeros(12, dtype=np.float32)

        self.info = {}

        self.reward_keys = WalkingQuadrupedEnv.reward_keys

    def initialize_robot_state(self):
        """
        Randomly initialize the heading of the frame and the joint angles of the robot.
        """
        # Randomly initialize the heading of the frame around the z-axis
        angle = np.random.uniform(0, 2 * np.pi)
        # Set quaternion to rotate along the z-axis
        self.data.qpos[3:7] = np.array([np.cos(angle / 2), 0, 0, np.sin(angle / 2)])

    def render_custom_geoms(self):
        # Render the control inputs as vectors.
        origin = self._get_vec3_sensor(self._body_pos_idx)

        # Render the velocity vector in red
        self.render_vector(origin, self.control_inputs.global_velocity, [1, 0, 0, 1], offset=0.1)
        # Render the heading vector in green
        self.render_vector(origin, self.control_inputs.heading, [0, 1, 0, 1], offset=0.05)
        # Render the ideal position point in blue
        self.render_point(self.ideal_position, [1, 0, 1, 1])

    def compute_ideal_position(self):
        """
        Compute the ideal position based on the control inputs.
        """
        # Integrate velocity to get the ideal position
        self.ideal_position += self.control_inputs.global_velocity * self.model.opt.timestep * self.frame_skip
        return self.ideal_position

    def reset(self, seed=None, options=None):
        """
        Reset the simulation to an initial state and return the initial observation.
        """
        if options is None:
            options = self.reset_options

        observation, info = super().reset(seed=seed, options=options)

        # Reset the ideal position
        self.ideal_position = np.array([0.0, 0.0, 0.0], dtype=np.float64)  # TODO: Generalize

        # Initialize previous control inputs
        self.previous_ctrl = self.joint_centers.copy()

        # Initialize previous rewards to derive
        self.previous_rewards_to_derive = None 

        # Reset the frequency and amplitude estimator
        # self.frequency_amplitude_estimator.reset()

        # Initialize the robot state
        if self.random_init:
            self.initialize_robot_state()

        if self.random_controls:
            self.control_inputs.sample(options=options)

        self.info = {}

        return observation, self.info

    def step(self, action):
        """
        Apply the given action, advance the simulation, and return the observation, reward, done, truncated, and info.
        """
        # Update the ideal position
        self.compute_ideal_position()

        # Update frequency and amplitude estimator
        self.ctrl_f_est, self.ctrl_a_est = self.frequency_amplitude_estimator.update(self.data.ctrl)

        # self.info['ctrl_f_est'] = self.ctrl_f_est
        # self.info['ctrl_a_est'] = self.ctrl_a_est

        # Mask actions for settling time
        if self.data.time < self.settling_time:
            action = np.array(self.joint_centers)

        # Step the simulation
        observation, reward, terminated, truncated, info = super().step(action)

        return observation, reward, terminated, truncated, self.info

    ### Termination Logic ###

    def flip_termination(self):
        """
        Check if the robot is flipped.
        """
        return self._get_vec3_sensor(self._body_zaxis_idx)[2] < 0

    def _default_termination(self):
        """
        Check if the robot is flipped or if the simulation has reached the maximum time step.
        """
        return self.flip_termination() or super()._default_termination()

    ### Reward Functions ###

    def ideal_position_cost(self):
        """
        Reward based on the distance from the current position to the ideal position.
        """
        current_position = self._get_vec3_sensor(self._body_pos_idx)
        distance = np.linalg.norm(current_position[:2] - self.ideal_position[:2])

        return distance  # Negative reward for larger distances

    def progress_direction_reward_global(self):
        """
        Reward for moving in the right direction (global velocity).
        """
        return np.dot(self._get_vec3_sensor(self._body_linvel_idx), self.control_inputs.velocity)

    def progress_speed_reward_global(self, max_reward=1.0):
        """
        Reward for moving with the right speed (global velocity).
        """
        d = np.linalg.norm(self._get_vec3_sensor(self._body_linvel_idx)) - np.linalg.norm(self.control_inputs.velocity)

        return max_reward - np.square(d)

    def progress_speed_cost_global(self):
        """
        Reward for moving with the right speed (global velocity).
        """
        d = np.linalg.norm(self._get_vec3_sensor(self._body_linvel_idx)) - np.linalg.norm(self.control_inputs.velocity)

        return np.square(d)

    def progress_direction_reward_local(self):
        """
        Reward for moving in the right direction (local velocity).
        """
        return np.dot(self._get_vec3_sensor(self._body_vel_idx), self.control_inputs.velocity)

    def progress_speed_reward_local(self, max_reward=1.0):
        """
        Reward for moving with the right speed (local velocity).
        """
        d = np.linalg.norm(self._get_vec3_sensor(self._body_vel_idx)) - np.linalg.norm(self.control_inputs.velocity)

        return max_reward - np.square(d)

    def progress_speed_cost_local(self):
        """
        Reward for moving with the right speed (local velocity).
        """
        d = np.linalg.norm(self._get_vec3_sensor(self._body_linvel_idx)) - np.linalg.norm(self.control_inputs.velocity)

        return np.square(d)

    def heading_reward(self):
        """
        Reward for facing the right direction.
        """
        return np.dot(self._get_vec3_sensor(self._body_xaxis_idx)[:2], self.control_inputs.heading[:2])

    def orientation_reward(self):
        """
        Reward for staying upright.
        """
        return self._get_vec3_sensor(self._body_zaxis_idx)[2]

    def body_height_cost(self, height=0.12):
        """
        Reward based on the distance from the current height to the ideal height.
        """
        return np.abs(self._get_vec3_sensor(self._body_pos_idx)[2] - height) # 0.12 is the default height

    def joint_posture_cost(self):
        """
        Reward for keeping the joints in a certain posture.
        """
        return np.linalg.norm((self.data.ctrl - self.joint_centers) / self.model.nu)

    def control_cost(self): 
        """
        Reward for avoiding large control inputs.
        """
        # Calculate the difference between current and previous control inputs
        control_diff = self.data.ctrl - self.previous_ctrl
        # Update previous control inputs
        self.previous_ctrl = np.copy(self.data.ctrl)
        # Penalize large differences
        return np.linalg.norm(control_diff / self.model.nu)

    def control_frequency_cost(self, target_frequencies = [1.0, 1.0, 0.0]):
        """
        Reward for avoiding large control frequencies.
        """
        target = np.array(target_frequencies * 4, dtype=np.float32)
        return np.linalg.norm((self.ctrl_f_est - target) / self.model.nu)

    def control_amplitude_cost(self, target_amplitudes = [1.5, 0.5, 0.0]):
        """
        Reward for targeting a specific control amplitude.
        """
        target = np.array(target_amplitudes * 4, dtype=np.float32)

        return np.linalg.norm((self.ctrl_a_est - target) / self.model.nu)

    def alive_bonus(self):
        """
        Reward for staying alive.
        """
        return 1

    # TODO: Vibration cost

    # Other rewards based on frame position, orientation, etc.
    # (like not flipping or keeping the body upright) can be added.

    # NOTE: Maybe multiply some of the rewards

    '''
    20 steps - no
    def input_control_reward(self):
        return (+ 1.0 * self.alive_bonus()
                - 2.0 * self.control_cost()
                + 10.0 * self.progress_direction_reward_local()
                - 10.0 * self.progress_speed_cost_local()
                + 5.0 * self.heading_reward()
                + 5.0 * exp_dist(self.orientation_reward())
                - 1.0 * exp_dist(self.body_height_cost())
                - 0.5 * self.joint_posture_cost()
                - 5.0 * self.ideal_position_cost()
                )
    '''

    '''
    16 steps - no
    def input_control_reward(self):
        return (+ 1.0 * self.alive_bonus()
                - 2.0 * self.control_cost()
                + 10.0 * self.progress_direction_reward_local()
                - 10.0 * self.progress_speed_cost_local()
                + 5.0 * self.heading_reward()
                + 5.0 * exp_dist(self.orientation_reward())
                - 1.0 * exp_dist(self.body_height_cost())
                - 0.5 * self.joint_posture_cost()
                - 5.0 * self.ideal_position_cost()
                - 1.0 * self.control_amplitude_cost([1.0, 1.0, 0.0]])
                - 1.0 * self.control_frequency_cost()
                )
    '''

    def input_control_reward(self):

<<<<<<< HEAD
        keys = [
            # 'alive_bonus',
            # 'control_cost',
            # 'progress_direction_reward_local',
            # 'progress_speed_cost_local',
            # 'heading_reward',
            # 'orientation_reward',
            # 'body_height_cost',
            # 'joint_posture_cost',
            # 'ideal_position_cost',
            # 'control_amplitude_cost',
            # 'control_frequency_cost',
            # 'diff_progress_direction_reward_local',
            # 'diff_progress_speed_cost_local',
            # 'diff_heading_reward',
            # 'diff_orientation_reward',
            # 'diff_body_height_cost',
            # 'diff_joint_posture_cost',
            # 'diff_ideal_position_cost',
        ]
=======
        
>>>>>>> ad3141e2

        # TODO: Research reward shaping
        # TODO: Explore the possibility of combining reward derivatives with the current reward to improve the instant information

        # To make the derived rewards softer they should be multiplied by the reward not derived
        # (maybe not exactly but something like that)

        # Should almost all derived rewards should be soft near the correct value ?!?

        value_rewards = np.array([
            # + 2.0 * self.alive_bonus(),
            # - 0.5 * self.control_cost(),
            # + 10.0 * self.progress_direction_reward_local(),    # remove ?
            # - 10.0 * self.progress_speed_cost_local(),          # remove ?
            # + 5.0 * self.heading_reward(),                      # remove ?
            # + 5.0 * exp_dist(self.orientation_reward()),        # remove ?
            # - 5.0 * exp_dist(self.body_height_cost()),          # remove ?
            # - 0.5 * self.joint_posture_cost(), 
            # - 0.5 * self.ideal_position_cost(),                 # remove ?
            # - 3.0 * self.control_amplitude_cost(),              # Don't know how to hanldle this
            # - 1.0 * self.control_frequency_cost()               # Don't know how to hanldle this
        ])
        
        rewards_to_derive = np.array([
            # + 0.5 * self.progress_direction_reward_local(),         # 1
            # - 0.5 * self.progress_speed_cost_local(),               # 1 
            # + 2.0 * self.heading_reward(),                          # 1
            # + 2.0 * exp_dist(self.orientation_reward()),            # 1
            # - 5.0 * exp_dist(self.body_height_cost()),              # 1
            # - 0.5 * self.joint_posture_cost(),                      # 1     
            # - 20.0 * self.ideal_position_cost()                     # 10
        ])

        # TODO: When do I apply the weights?
        
        if self.previous_rewards_to_derive is None:
            # Initialize the previous rewards to derive
            self.previous_rewards_to_derive = rewards_to_derive

        # Calculate the derived rewards
        derived_rewards = (rewards_to_derive - self.previous_rewards_to_derive) / (self.model.opt.timestep * self.frame_skip)

        # Set the previous rewards to derive
        self.previous_rewards_to_derive = rewards_to_derive

        # Concatenate the rewards
        values = np.concatenate((value_rewards, derived_rewards))


        '''
        values = [
            + 1.0 * self.alive_bonus(),
            - 2.0 * self.control_cost(),
            + 10.0 * self.progress_direction_reward_local(),        # Derive
            - 10.0 * self.progress_speed_cost_local(),              # Derive
            + 5.0 * self.heading_reward(),                          # Derive
            + 5.0 * exp_dist(self.orientation_reward()),            # Derive (this should be soft near the correct orientation)
            - 1.0 * exp_dist(self.body_height_cost()),              # Derive (this should be soft near the correct height)
            - 0.5 * self.joint_posture_cost(),                      # Derive
            - 0.0 * self.ideal_position_cost(),                     # Derive
            - 2.5 * self.control_amplitude_cost(),                  # Don't know how to hanldle this
            - 3.0 * self.control_frequency_cost()                   # Don't know how to hanldle this
        ]
        '''

        # Create a dictionary of rewards
        self.info = {key: value for key, value in zip(self.reward_keys , values)}

        # Sum all values
        return sum(values)

    # NOTE: I think rewards should judge an action, not a state so maybe
    #       for some of these rewards we should consider the derivative

    def _default_reward(self):
        return self.input_control_reward()
    

    reward_keys = [
            'alive_bonus',
            'control_cost',
            'progress_direction_reward_local',
            'progress_speed_cost_local',
            'heading_reward',
            'orientation_reward',
            'body_height_cost',
            'joint_posture_cost',
            'ideal_position_cost',
            'control_amplitude_cost',
            'control_frequency_cost',
            'diff_progress_direction_reward_local',
        #   'diff_progress_speed_cost_local',
            'diff_heading_reward',
            'diff_orientation_reward',
            'diff_body_height_cost',
            'diff_joint_posture_cost',
        #   'diff_ideal_position_cost',
        ]<|MERGE_RESOLUTION|>--- conflicted
+++ resolved
@@ -309,30 +309,7 @@
 
     def input_control_reward(self):
 
-<<<<<<< HEAD
-        keys = [
-            # 'alive_bonus',
-            # 'control_cost',
-            # 'progress_direction_reward_local',
-            # 'progress_speed_cost_local',
-            # 'heading_reward',
-            # 'orientation_reward',
-            # 'body_height_cost',
-            # 'joint_posture_cost',
-            # 'ideal_position_cost',
-            # 'control_amplitude_cost',
-            # 'control_frequency_cost',
-            # 'diff_progress_direction_reward_local',
-            # 'diff_progress_speed_cost_local',
-            # 'diff_heading_reward',
-            # 'diff_orientation_reward',
-            # 'diff_body_height_cost',
-            # 'diff_joint_posture_cost',
-            # 'diff_ideal_position_cost',
-        ]
-=======
         
->>>>>>> ad3141e2
 
         # TODO: Research reward shaping
         # TODO: Explore the possibility of combining reward derivatives with the current reward to improve the instant information
