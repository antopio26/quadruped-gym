--- conflicted
+++ resolved
@@ -26,13 +26,7 @@
     return new_env
 
 if __name__ == '__main__':
-<<<<<<< HEAD
     output_folder = '../policies/po_minimal_omni_ppo_v2'
-=======
-    output_folder = '../policies/po_mix_ppo_v1'
-    real_time_flag = False
-
->>>>>>> 0444ef6d
     os.makedirs(output_folder, exist_ok=True)
 
     # Create subfolders for logs, videos and plots
